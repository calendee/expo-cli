{
  "name": "@expo/config",
  "version": "3.2.1",
  "description": "A library for interacting with the app.json",
  "main": "build/index.js",
  "scripts": {
    "watch": "tsc --watch",
    "build": "tsc",
    "prepare": "yarn run clean && yarn build",
    "clean": "rimraf build ./tsconfig.tsbuildinfo",
    "lint": "eslint .",
    "test": "jest"
  },
  "jest": {
    "testEnvironment": "node",
    "roots": [
      "__mocks__",
      "src"
    ],
    "moduleFileExtensions": [
      "js",
      "json"
    ],
    "resetModules": false
  },
  "repository": {
    "type": "git",
    "url": "https://github.com/expo/expo-cli.git",
    "directory": "packages/config"
  },
  "keywords": [
    "json",
    "react-native",
    "expo",
    "react"
  ],
  "license": "MIT",
  "bugs": {
    "url": "https://github.com/expo/expo-cli/issues"
  },
  "homepage": "https://github.com/expo/expo-cli/tree/master/packages/config#readme",
  "files": [
    "build",
    "paths"
  ],
  "dependencies": {
    "@babel/register": "^7.8.3",
    "@expo/json-file": "8.2.13",
    "@expo/plist": "0.0.4",
    "fs-extra": "^7.0.1",
    "globby": "^11.0.0",
    "invariant": "^2.2.4",
<<<<<<< HEAD
    "jimp": "^0.10.3",
=======
    "plist": "^3.0.1",
>>>>>>> 21995b53
    "resolve-from": "^5.0.0",
    "semver": "^7.1.3",
    "slugify": "^1.3.4",
    "xcode": "^2.1.0",
    "xml2js": "^0.4.23"
  },
  "devDependencies": {
    "@expo/babel-preset-cli": "0.2.11",
    "@types/invariant": "^2.2.30",
    "@types/plist": "^3.0.1",
    "@types/xml2js": "^0.4.5",
    "memfs": "^2.15.5",
    "rimraf": "^3.0.2"
  },
  "publishConfig": {
    "access": "public"
  }
}<|MERGE_RESOLUTION|>--- conflicted
+++ resolved
@@ -50,11 +50,8 @@
     "fs-extra": "^7.0.1",
     "globby": "^11.0.0",
     "invariant": "^2.2.4",
-<<<<<<< HEAD
     "jimp": "^0.10.3",
-=======
     "plist": "^3.0.1",
->>>>>>> 21995b53
     "resolve-from": "^5.0.0",
     "semver": "^7.1.3",
     "slugify": "^1.3.4",
